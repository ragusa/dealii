--- conflicted
+++ resolved
@@ -425,33 +425,7 @@
           // MatMPIAIJSetPreallocationCSR
           // can be used to allocate the sparsity
           // pattern of a matrix if it is already
-<<<<<<< HEAD
-          // available. if we don't have this, we
-          // have to somehow clumsily work around
-          // the whole thing:
-#if DEAL_II_PETSC_VERSION_LT(2,2,1)
-          std::vector<PetscInt>
-
-          row_entries;
-          std::vector<PetscScalar> row_values;
-          for (size_type i=0; i<sparsity_pattern.n_rows(); ++i)
-            {
-              row_entries.resize (sparsity_pattern.row_length(i));
-              row_values.resize (sparsity_pattern.row_length(i), 0.0);
-              for (size_type j=0; j<sparsity_pattern.row_length(i); ++j)
-                row_entries[j] = sparsity_pattern.column_number (i,j);
-
-              const int int_row = i;
-              MatSetValues (matrix, 1, &int_row,
-                            sparsity_pattern.row_length(i), &row_entries[0],
-                            &row_values[0], INSERT_VALUES);
-            }
-
-          compress ();
-#else
-=======
           // available:
->>>>>>> aaa2abf6
 
           // first set up the column number
           // array for the rows to be stored
